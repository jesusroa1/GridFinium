--- conflicted
+++ resolved
@@ -102,14 +102,10 @@
   console.warn('GridFinium: required DOM elements not found.');
 }
 
-<<<<<<< HEAD
-setupThemeToggle();
-=======
 if (!defaultPreviewLoaded) {
   loadDefaultPreview(DEFAULT_IMAGE_PATH);
 }
 
->>>>>>> f47536ac
 setupTabs();
 setupHintTuningControls();
 
